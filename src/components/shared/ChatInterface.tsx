
'use client';

import React, { useState, useEffect, useRef } from 'react';
import { Avatar, AvatarFallback, AvatarImage } from '@/components/ui/avatar';
import { Button } from '@/components/ui/button';
import { Input } from '@/components/ui/input';
import { ScrollArea } from '@/components/ui/scroll-area';
import { Card, CardContent, CardHeader, CardTitle, CardDescription } from '@/components/ui/card';
import { Badge } from '@/components/ui/badge';
import { Loader2, Send, AlertCircle, Users, Shield, MessageCircle, Settings } from 'lucide-react';
import { cn } from '@/lib/utils';
import { useToast } from '@/hooks/use-toast';
import { createClientComponentClient } from '@supabase/auth-helpers-nextjs';

interface User {
  id: string;
  full_name: string;
  avatar_url?: string;
  role: 'buyer' | 'seller' | 'admin';
  verification_status: string;
}

interface Message {
  id: string;
  conversation_id: string;
  conversationId?: string;
  sender_id: string;
  senderId?: string;
  receiver_id: string;
  receiverId?: string;
  content: string;
  contentText?: string;
  content_text?: string;
  created_at: string;
  timestamp?: string;
  is_read: boolean;
  is_system_message?: boolean;
  isSystemMessage?: boolean;
  sender?: User;
  senderProfile?: {
    full_name: string;
    avatar_url?: string;
  };
  isOwnMessage?: boolean;
}

interface Conversation {
  id: string;
  inquiry_id: string;
  inquiryId?: string;
  buyer_id: string;
  buyerId?: string;
  seller_id: string;
  sellerId?: string;
  status: string;
  created_at: string;
  updated_at: string;
  listing?: {
    id: string;
    listing_title_anonymous: string;
    asking_price: number;
    industry: string;
  };
  buyer_profile?: User;
  seller_profile?: User;
  buyer?: User;
  seller?: User;
}

interface ChatInterfaceProps {
  conversationId: string;
  currentUser: User;
  onBack?: () => void;
}

export default function ChatInterface({ conversationId, currentUser, onBack }: ChatInterfaceProps) {
  const { toast } = useToast();
  const scrollAreaRef = useRef<HTMLDivElement>(null);
  const [conversation, setConversation] = useState<Conversation | null>(null);
  const [messages, setMessages] = useState<Message[]>([]);
  const [newMessage, setNewMessage] = useState('');
  const [isLoading, setIsLoading] = useState(true);
  const [isSending, setIsSending] = useState(false);
  const [error, setError] = useState<string | null>(null);
  const [isConnected, setIsConnected] = useState(false);
  const [onlineParticipants, setOnlineParticipants] = useState<Record<string, boolean>>({});

  const supabase = createClientComponentClient();
  const isAdminUser = currentUser.role === 'admin';

  useEffect(() => {
    const fetchConversation = async () => {
      try {
        setIsLoading(true);
        const response = await fetch(`/api/conversations/${conversationId}`, {
          headers: {
            'Content-Type': 'application/json',
          },
          credentials: 'include',
        });

        if (!response.ok) {
          if (response.status === 404) {
            throw new Error('Conversation not found');
          }
          throw new Error('Failed to load conversation');
        }

        const data = await response.json();
        setConversation(data.conversation);
        setMessages(data.messages || []);

      } catch (err) {
        console.error('Error fetching conversation:', err);
        setError(err instanceof Error ? err.message : 'Failed to load conversation');
      } finally {
        setIsLoading(false);
      }
    };

    if (conversationId) {
      fetchConversation();
    }
  }, [conversationId]);

    // 🚀 Real-time subscription for new messages with robust cleanup
  useEffect(() => {
    if (!conversationId || !conversation) {
      return;
    }

    let isMounted = true;
    let channel: any = null;

    const setupRealtimeSubscription = async () => {
      try {
        // Create specific channel for this conversation
        const channelName = `messages_${conversationId}`;
        console.log(`🔌 Setting up real-time channel: ${channelName}`);

        channel = supabase
          .channel(channelName, {
            config: {
              presence: {
                key: currentUser.id,
              },
            },
          })
          .on(
            'postgres_changes',
            {
              event: 'INSERT',
              schema: 'public',
              table: 'messages',
              filter: `conversation_id=eq.${conversationId}`,
            },
            async (payload) => {
              // Check if component is still mounted before processing
              if (!isMounted) {
                console.log('⚠️ Component unmounted, skipping message processing');
                return;
              }

              console.log('✅ Real-time message received');

              // Skip if this message was sent by current user (avoid seeing own message twice)
              if (payload.new.sender_id === currentUser.id) {
                return;
              }

              // 🔧 Enhanced: Verify this user should see this message (RLS-like check)
              const buyerId = conversation.buyer_id || conversation.buyerId;
              const sellerId = conversation.seller_id || conversation.sellerId;

              if (currentUser.id !== buyerId && currentUser.id !== sellerId) {
                return;
              }

              // 🔧 Enhanced: Fetch sender profile for better display with error handling
              let senderProfile = null;
              try {
                if (isMounted) {
                  const { data: profile } = await supabase
                    .from('user_profiles')
                    .select('full_name, avatar_url')
                    .eq('id', payload.new.sender_id)
                    .single();
                  senderProfile = profile;
                }
              } catch (err) {
                console.warn('Could not fetch sender profile:', err);
              }

              // Double-check if component is still mounted after async operation
              if (!isMounted) {
                console.log('⚠️ Component unmounted during profile fetch, aborting');
                return;
              }

              // Format the new message to match our interface
              const newMessage = {
                id: payload.new.id,
                conversation_id: payload.new.conversation_id,
                sender_id: payload.new.sender_id,
                receiver_id: payload.new.receiver_id,
                content_text: payload.new.content_text,
                contentText: payload.new.content_text,
                content: payload.new.content_text,
                timestamp: payload.new.timestamp,
                created_at: payload.new.created_at,
                is_system_message: payload.new.is_system_message,
                isSystemMessage: payload.new.is_system_message,
                is_read: payload.new.is_read || false,
                message_status: payload.new.message_status || 'delivered',
                senderProfile,
              } as Message;

              // Only add if it's not already in the messages array and component is still mounted
              if (isMounted) {
                setMessages(prev => {
                  const exists = prev.some(msg => msg.id === newMessage.id);
                  if (exists) {
                    return prev;
                  }
                  return [...prev, newMessage];
                });

                // 🔧 Show notification for new message
                if (!isAdminUser) {
                  toast({
                    title: 'New message',
                    description: `${senderProfile?.full_name || 'User'} sent a message`,
                  });
                }
              }
            }
          )
          .on('presence', { event: 'sync' }, () => {
            if (isMounted && channel) {
              const state = channel.presenceState();
              updateOnlineStatus(state);
            }
          })
          .subscribe((status) => {
            if (!isMounted) {
              return;
            }

            setIsConnected(status === 'SUBSCRIBED');

            if (status === 'SUBSCRIBED') {
              console.log('🎉 Real-time chat is now active!');
              // Track presence when successfully connected
              if (channel) {
                channel.track({
                  user_id: currentUser.id,
                  online_at: new Date().toISOString(),
                });
              }
            } else if (status === 'CHANNEL_ERROR') {
              console.error('❌ Real-time subscription error');
              if (isMounted) {
                toast({
                  title: 'Connection issue',
                  description: 'Real-time updates may be delayed',
                  variant: 'destructive',
                });
              }
            } else if (status === 'TIMED_OUT') {
              console.error('⏰ Real-time subscription timed out');
            } else if (status === 'CLOSED') {
              console.log('🔌 Real-time connection closed gracefully');
            }
          });

      } catch (error) {
        console.error('❌ Error setting up real-time subscription:', error);
        if (isMounted) {
          toast({
            title: 'Connection failed',
            description: 'Could not establish real-time connection',
            variant: 'destructive',
          });
        }
      }
    };

    // Setup the subscription
    setupRealtimeSubscription();

    // Cleanup function
    return () => {
      console.log('🧹 Cleaning up real-time subscription');
      isMounted = false;

      if (channel) {
        try {
          // Untrack presence before unsubscribing
          channel.untrack();
          // Remove the channel gracefully
          supabase.removeChannel(channel);
          console.log('✅ Real-time channel cleaned up successfully');
        } catch (error) {
          console.warn('⚠️ Error during channel cleanup:', error);
        }
      }
    };
  }, [conversationId, conversation, currentUser.id, supabase, toast, isAdminUser]);

  useEffect(() => {
    if (scrollAreaRef.current) {
      const scrollArea = scrollAreaRef.current.querySelector('[data-radix-scroll-area-viewport]');
      if (scrollArea) {
        scrollArea.scrollTop = scrollArea.scrollHeight;
      }
    }
  }, [messages]);

  const sendMessage = async () => {
    if (!newMessage.trim() || isSending || !conversation || isAdminUser) return;

    try {
      setIsSending(true);
      const response = await fetch(`/api/conversations/${conversationId}/messages`, {
        method: 'POST',
        headers: {
          'Content-Type': 'application/json',
        },
        credentials: 'include',
        body: JSON.stringify({
          contentText: newMessage.trim(),
        }),
      });

      if (!response.ok) {
        throw new Error('Failed to send message');
      }

      const data = await response.json();
      setMessages(prev => [...prev, data.message]);
      setNewMessage('');

      toast({
        title: 'Message sent',
        description: 'Your message has been delivered.',
      });
    } catch (err) {
      console.error('Error sending message:', err);
      toast({
        title: 'Send failed',
        description: err instanceof Error ? err.message : 'Failed to send message',
        variant: 'destructive',
      });
    } finally {
      setIsSending(false);
    }
  };

  const handleKeyPress = (e: React.KeyboardEvent) => {
    if (e.key === 'Enter' && !e.shiftKey && !isAdminUser) {
      e.preventDefault();
      sendMessage();
    }
  };

  const formatTimestamp = (timestamp: string) => {
    if (!timestamp) return '';
    const date = new Date(timestamp);
    const now = new Date();
    const diffInHours = (now.getTime() - date.getTime()) / (1000 * 60 * 60);

    if (diffInHours < 24) {
      return date.toLocaleTimeString([], { hour: '2-digit', minute: '2-digit' });
    } else {
      return date.toLocaleDateString([], { month: 'short', day: 'numeric', hour: '2-digit', minute: '2-digit' });
    }
  };

  const getOtherUser = () => {
    if (!conversation) return null;
    if (isAdminUser) return null;

    const buyer = conversation.buyer_profile || conversation.buyer;
    const seller = conversation.seller_profile || conversation.seller;

    const conversationBuyerId = conversation.buyerId || conversation.buyer_id;

    if (currentUser.id === conversationBuyerId) {
      return seller;
    } else {
      return buyer;
    }
  };

  const getVerificationBadge = (user: User) => {
    if (user.verification_status === 'verified') {
      return (
        <Badge variant="secondary" className="bg-green-100 text-green-700">
          <Shield className="h-3 w-3 mr-1" />
          Verified
        </Badge>
      );
    }
    return null;
  };

  const isOwnMessage = (message: Message) => {
    if (isAdminUser) return false;
    const messageSenderId = message.senderId || message.sender_id;
    return messageSenderId === currentUser.id;
  };

  const getMessageContent = (message: Message) => {
    const rawContent = message.contentText || message.content_text || message.content || '';

    // 🎯 Fix system message content based on current user
    if (isSystemMessage(message) && rawContent.includes('is interested in your listing')) {
      if (!conversation) return rawContent;

      const buyerId = conversation.buyer_id || conversation.buyerId;
      const sellerId = conversation.seller_id || conversation.sellerId;
      const buyerName = conversation.buyer_profile?.full_name || conversation.buyer?.full_name;
      const sellerName = conversation.seller_profile?.full_name || conversation.seller?.full_name;

      // If current user is buyer, show seller's name
      if (currentUser.id === buyerId) {
        return `Chat connection facilitated by admin. You can now chat with ${sellerName} about this listing.`;
      }
      // If current user is seller, show buyer's name (original message)
      else if (currentUser.id === sellerId) {
        return rawContent; // Keep original: "Ben Tennyson is interested in your listing"
      }
      // Admin or unknown user - show generic message
      else {
        return `Chat connection facilitated by admin. ${buyerName} and ${sellerName} can now communicate.`;
      }
    }

    return rawContent;
  };

  const isSystemMessage = (message: Message) => {
    return message.is_system_message || message.isSystemMessage || false;
  };

  const getMessageTimestamp = (message: Message) => {
    return message.timestamp || message.created_at || '';
  };

  const getSenderName = (message: Message) => {
    if (!conversation) return 'Unknown';

    const senderProfile = message.senderProfile || message.sender;
    if (senderProfile?.full_name) {
      return senderProfile.full_name;
    }

    const messageSenderId = message.senderId || message.sender_id;
    const conversationBuyerId = conversation.buyerId || conversation.buyer_id;
    const conversationSellerId = conversation.sellerId || conversation.seller_id;

    const buyer = conversation.buyer_profile || conversation.buyer;
    const seller = conversation.seller_profile || conversation.seller;

    if (messageSenderId === conversationBuyerId) {
      return buyer?.full_name || 'Buyer';
    } else if (messageSenderId === conversationSellerId) {
      return seller?.full_name || 'Seller';
    }

    return 'Unknown';
  };

  const otherUser = getOtherUser();

  const updateOnlineStatus = (state: Record<string, unknown>) => {
<<<<<<< HEAD
    try {
      if (!state || typeof state !== 'object') {
        console.warn('⚠️ Invalid presence state received:', state);
        return;
      }

      /**
       * Supabase presenceState() returns
       * {
       *   "<userId>": [ { ...meta } ]
       * }
       * We consider a user online if they appear as a key.
       */
      const newStatus: Record<string, boolean> = {};
      Object.keys(state).forEach((userId) => {
        if (typeof userId === 'string' && userId.trim()) {
          newStatus[userId] = true;
        }
      });

      setOnlineParticipants(newStatus);
      console.log(`👥 Updated online status:`, newStatus);
    } catch (error) {
      console.warn('⚠️ Error updating online status:', error);
    }
=======
    if (!state) return;
    const newStatus: Record<string, boolean> = {};
    Object.keys(state).forEach((userId) => {
      newStatus[userId] = true;
    });
    setOnlineParticipants(newStatus);
>>>>>>> 2497656b
  };

  if (isLoading) {
    return (
      <Card className="h-full flex flex-col">
        <CardContent className="flex items-center justify-center flex-1">
          <div className="flex items-center gap-2">
            <Loader2 className="h-6 w-6 animate-spin text-primary" />
            <span>Loading conversation...</span>
          </div>
        </CardContent>
      </Card>
    );
  }

  if (error) {
    return (
      <Card className="h-full flex flex-col">
        <CardContent className="flex items-center justify-center flex-1">
          <div className="text-center">
            <AlertCircle className="h-12 w-12 text-destructive mx-auto mb-4" />
            <h3 className="text-lg font-semibold text-destructive mb-2">Error</h3>
            <p className="text-muted-foreground">{error}</p>
          </div>
        </CardContent>
      </Card>
    );
  }

  if (!conversation) {
    return (
      <Card className="h-full flex flex-col">
        <CardContent className="flex items-center justify-center flex-1">
          <div className="text-center">
            <AlertCircle className="h-12 w-12 text-muted-foreground mx-auto mb-4" />
            <h3 className="text-lg font-semibold mb-2">No Conversation</h3>
            <p className="text-muted-foreground">Unable to load conversation details.</p>
          </div>
        </CardContent>
      </Card>
    );
  }

  return (
    <Card className="h-full flex flex-col shadow-lg bg-card">
      <CardHeader className="flex-row items-center space-y-0 pb-3 border-b">
        <div className="flex-1">
          {isAdminUser ? (
            <div>
              <CardTitle className="text-lg flex items-center gap-2">
                <Users className="h-5 w-5" />
                Admin View: Buyer ↔ Seller
                <span className={cn("inline-flex h-2 w-2 rounded-full", isConnected ? "bg-green-400" : "bg-gray-400")} />
              </CardTitle>
              <CardDescription>
                Buyer: {conversation.buyer_profile?.full_name || conversation.buyer?.full_name} •
                Seller: {conversation.seller_profile?.full_name || conversation.seller?.full_name}
                {isConnected && <span className="text-green-600 ml-2">• Live</span>}
              </CardDescription>
            </div>
          ) : otherUser ? (
            <div>
              <CardTitle className="text-lg flex items-center gap-2">
                <Avatar className="h-8 w-8">
                  <AvatarImage src={otherUser.avatar_url} />
                  <AvatarFallback>{otherUser.full_name?.charAt(0)}</AvatarFallback>
                </Avatar>
                {otherUser.full_name}
                <span className={cn("inline-flex h-2 w-2 rounded-full", isConnected ? "bg-green-400" : "bg-gray-400")} />
              </CardTitle>
              <CardDescription className="flex items-center gap-2">
                {otherUser && getVerificationBadge(otherUser)}
                <span className="capitalize">{otherUser.role}</span>
                {isConnected && <span className="text-green-600">• Live</span>}
              </CardDescription>
            </div>
          ) : (
            <CardTitle className="text-lg flex items-center gap-2">
              Conversation
              <span className={cn("inline-flex h-2 w-2 rounded-full", isConnected ? "bg-green-400" : "bg-gray-400")} />
            </CardTitle>
          )}
        </div>
        {conversation.listing && (
          <div className="text-right">
            <div className="text-sm font-medium">
              {conversation.listing.listing_title_anonymous}
            </div>
            <div className="text-xs text-muted-foreground">
              ${conversation.listing.asking_price?.toLocaleString()} • {conversation.listing.industry}
            </div>
          </div>
        )}
      </CardHeader>

      <CardContent className="flex-1 overflow-hidden px-0"> {/* Removed default px-6 */}
        <ScrollArea className="h-full px-6" ref={scrollAreaRef}> {/* Added px-6 here for padding only on message area */}
          <div className="space-y-4 py-4">
            {messages.length === 0 ? (
              <div className="text-center py-8 text-muted-foreground">
                <MessageCircle className="h-12 w-12 mx-auto mb-2 opacity-50" />
                <p>No messages yet. Start the conversation!</p>
              </div>
            ) : (
              messages.map((message) => {
                const isOwn = isOwnMessage(message);
                const senderName = getSenderName(message);
                const isSystemMsg = isSystemMessage(message);

                let isBuyerMessage = false;
                if (isAdminUser && conversation) {
                  const conversationBuyerId = conversation.buyerId || conversation.buyer_id;
                  const messageSenderId = message.senderId || message.sender_id;
                  isBuyerMessage = messageSenderId === conversationBuyerId;
                }

                if (isSystemMsg) {
                  return (
                    <div key={message.id} className="w-full flex justify-center my-4">
                      <div className="bg-amber-50 border border-amber-200 rounded-lg px-4 py-3 max-w-md mx-auto">
                        <div className="flex items-center gap-2 text-amber-800">
                          <Settings className="h-4 w-4 flex-shrink-0" />
                          <p className="text-sm font-medium text-center">
                            {getMessageContent(message)}
                          </p>
                        </div>
                        <p className="text-xs text-amber-600 text-center mt-1">
                          {formatTimestamp(getMessageTimestamp(message))}
                        </p>
                      </div>
                    </div>
                  );
                }

                return (
                  <div
                    key={message.id}
                    className={cn(
                      "flex w-full max-w-[85%] flex-col gap-1",
                      isAdminUser
                        ? isBuyerMessage ? "mr-auto items-start" : "ml-auto items-end"
                        : isOwn ? "ml-auto items-end" : "mr-auto items-start"
                    )}
                  >
                    <div className="text-xs text-muted-foreground px-1 mb-0.5 font-medium">
                      {isAdminUser ? (
                        <span>
                          {senderName} ({isBuyerMessage ? 'Buyer' : 'Seller'})
                        </span>
                      ) : (
                        senderName
                      )}
                    </div>
                    <div
                      className={cn(
                        "rounded-xl px-3 py-2 shadow-sm text-sm max-w-full",
                        isAdminUser
                          ? (isBuyerMessage
                            ? "bg-blue-900 text-white rounded-bl-none"
                            : "bg-white text-gray-900 border border-gray-200 rounded-br-none"
                            )
                          : (isOwn
                            ? "bg-white text-gray-900 border border-gray-200 rounded-br-none"
                            : "bg-blue-900 text-white rounded-bl-none"
                            )
                      )}
                    >
                      <p className="leading-relaxed whitespace-pre-wrap break-words">
                        {getMessageContent(message)}
                      </p>
                    </div>
                    <span className="text-xs text-muted-foreground/80 px-1">
                      {formatTimestamp(getMessageTimestamp(message))}
                    </span>
                  </div>
                );
              })
            )}
          </div>
        </ScrollArea>
      </CardContent>

      <CardContent className="pt-0 border-t"> {/* Added border-t for separation */}
        <div className="flex gap-2 py-4"> {/* Added py-4 for padding around input */}
          <Input
            placeholder={
              isAdminUser
                ? "Admin view - read only"
                : `Type your message...`
            }
            value={newMessage}
            onChange={(e) => setNewMessage(e.target.value)}
            onKeyPress={handleKeyPress}
            disabled={isSending || isAdminUser}
            className={cn(
              "flex-1",
              isAdminUser && "bg-muted cursor-not-allowed"
            )}
          />
          <Button
            onClick={sendMessage}
            disabled={isSending || !newMessage.trim() || isAdminUser}
            size="icon"
            className="bg-primary hover:bg-primary/90"
          >
            {isSending ? (
              <Loader2 className="h-4 w-4 animate-spin" />
            ) : (
              <Send className="h-4 w-4" />
            )}
          </Button>
        </div>
        {isAdminUser && (
          <p className="text-xs text-muted-foreground text-center pb-2">
            Admin view - You can observe this conversation between the buyer and seller.
          </p>
        )}
      </CardContent>
    </Card>
  );
}
<|MERGE_RESOLUTION|>--- conflicted
+++ resolved
@@ -475,7 +475,6 @@
   const otherUser = getOtherUser();
 
   const updateOnlineStatus = (state: Record<string, unknown>) => {
-<<<<<<< HEAD
     try {
       if (!state || typeof state !== 'object') {
         console.warn('⚠️ Invalid presence state received:', state);
@@ -501,14 +500,6 @@
     } catch (error) {
       console.warn('⚠️ Error updating online status:', error);
     }
-=======
-    if (!state) return;
-    const newStatus: Record<string, boolean> = {};
-    Object.keys(state).forEach((userId) => {
-      newStatus[userId] = true;
-    });
-    setOnlineParticipants(newStatus);
->>>>>>> 2497656b
   };
 
   if (isLoading) {
