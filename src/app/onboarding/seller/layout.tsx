
'use client';

import * as React from 'react';
import { SellerStepper } from '@/components/onboarding/seller-stepper';
<<<<<<< HEAD
// Removed Logo import
import { useParams } from 'next/navigation';
import Link from 'next/link'; // Keep Link if used for other purposes, e.g. back to homepage
=======
import { useParams } from 'next/navigation';
import Link from 'next/link';
import { Logo } from '@/components/shared/logo';
>>>>>>> 0c2803b5

export default function SellerOnboardingLayout({
  children,
}: {
  children: React.ReactNode;
}) {
  const params = useParams();
  const currentStep = params.step ? parseInt(params.step as string, 10) : 1;

  // This ensures pathname is only accessed client-side
  const [isClient, setIsClient] = React.useState(false);
  React.useEffect(() => {
    setIsClient(true);
  }, []);
  
  const pathname = isClient ? window.location.pathname : "";
  const isSuccessPage = params.step === 'success' || pathname.endsWith('/onboarding/seller/success');
  const isSuccessPage = params.step === 'success' || pathname.endsWith('/onboarding/seller/success');

  const sellerStepTitles = [
    "Business Overview",
    "Seller Identity",
    "Business Docs",
    "Financials",
<<<<<<< HEAD
=======
    "Business Overview",
    "Seller Identity",
    "Business Docs",
    "Financials",
>>>>>>> 0c2803b5
    "Review & Submit",
  ];

  return (
    <div className="min-h-screen bg-brand-light-gray flex flex-col items-center py-8 md:py-12 px-4">
      <div className="w-full max-w-3xl">
        <div className="mb-8 text-center">
<<<<<<< HEAD
          {/* Logo component removed from here */}
          <h1 className="text-3xl md:text-4xl font-bold text-brand-dark-blue mt-4 mb-2 font-heading">
            Complete Your Seller Profile & Business Verification
=======
          <Link href="/" aria-label="Nobridge Home">
            <Logo size="2xl" forceTheme="light"/>
          </Link>
          <h1 className="text-3xl md:text-4xl font-bold text-brand-dark-blue mt-4 mb-2 font-heading">
            Complete Your Seller Profile & Business Verification
            Complete Your Seller Profile & Business Verification
>>>>>>> 0c2803b5
          </h1>
          <p className="text-muted-foreground">
            Provide key details to get your business ready for verified buyers.
          </p>
        </div>

        {!isSuccessPage && (
          <div className="mb-10 max-w-3xl mx-auto">
            <SellerStepper currentStep={currentStep} stepTitles={sellerStepTitles} />
          </div>
        )}

        <main className="bg-brand-white p-6 md:p-10 rounded-xl shadow-xl">
          {children}
        </main>
      </div>
    </div>
  );
}<|MERGE_RESOLUTION|>--- conflicted
+++ resolved
@@ -1,17 +1,10 @@
-
 'use client';
 
 import * as React from 'react';
 import { SellerStepper } from '@/components/onboarding/seller-stepper';
-<<<<<<< HEAD
-// Removed Logo import
-import { useParams } from 'next/navigation';
-import Link from 'next/link'; // Keep Link if used for other purposes, e.g. back to homepage
-=======
 import { useParams } from 'next/navigation';
 import Link from 'next/link';
 import { Logo } from '@/components/shared/logo';
->>>>>>> 0c2803b5
 
 export default function SellerOnboardingLayout({
   children,
@@ -26,9 +19,8 @@
   React.useEffect(() => {
     setIsClient(true);
   }, []);
-  
+
   const pathname = isClient ? window.location.pathname : "";
-  const isSuccessPage = params.step === 'success' || pathname.endsWith('/onboarding/seller/success');
   const isSuccessPage = params.step === 'success' || pathname.endsWith('/onboarding/seller/success');
 
   const sellerStepTitles = [
@@ -36,13 +28,6 @@
     "Seller Identity",
     "Business Docs",
     "Financials",
-<<<<<<< HEAD
-=======
-    "Business Overview",
-    "Seller Identity",
-    "Business Docs",
-    "Financials",
->>>>>>> 0c2803b5
     "Review & Submit",
   ];
 
@@ -50,18 +35,11 @@
     <div className="min-h-screen bg-brand-light-gray flex flex-col items-center py-8 md:py-12 px-4">
       <div className="w-full max-w-3xl">
         <div className="mb-8 text-center">
-<<<<<<< HEAD
-          {/* Logo component removed from here */}
-          <h1 className="text-3xl md:text-4xl font-bold text-brand-dark-blue mt-4 mb-2 font-heading">
-            Complete Your Seller Profile & Business Verification
-=======
           <Link href="/" aria-label="Nobridge Home">
             <Logo size="2xl" forceTheme="light"/>
           </Link>
           <h1 className="text-3xl md:text-4xl font-bold text-brand-dark-blue mt-4 mb-2 font-heading">
             Complete Your Seller Profile & Business Verification
-            Complete Your Seller Profile & Business Verification
->>>>>>> 0c2803b5
           </h1>
           <p className="text-muted-foreground">
             Provide key details to get your business ready for verified buyers.
