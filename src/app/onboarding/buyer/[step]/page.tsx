'use client';

import * as React from 'react';
import { useParams, useRouter } from 'next/navigation';
import { useForm, FormProvider } from 'react-hook-form';
import { zodResolver } from '@hookform/resolvers/zod';
import * as z from 'zod';
import { Button } from '@/components/ui/button';
import { Card, CardContent, CardDescription, CardFooter, CardHeader, CardTitle } from '@/components/ui/card';
import { Form, FormControl, FormField, FormItem, FormLabel, FormMessage, FormDescription } from '@/components/ui/form';
// Input, Textarea, Select not needed for the simplified Step 1
import { useToast } from '@/hooks/use-toast';
<<<<<<< HEAD
import { ArrowLeft, ArrowRight, CheckCircle, FileText, Loader2 } from 'lucide-react';
import { updateUserProfile, updateOnboardingStatus, uploadOnboardingDocument } from '@/hooks/use-current-user';
=======
import { ArrowLeft, ArrowRight, CheckCircle, FileText, Loader2, ShieldCheck } from 'lucide-react';
>>>>>>> 5c4066d8

// --- Schemas ---
// Step 1: Simplified - Welcome/Information about verification
const Step1BuyerSchema = z.object({
  // No form fields needed for this informational step.
  // Could add a confirmation checkbox if explicit consent to proceed is desired.
  // confirmProceed: z.boolean().refine(val => val === true, { message: "Please confirm to proceed." })
});

const Step2BuyerSchema = z.object({
  buyerIdentityFile: z.any().refine(file => file instanceof File || file === undefined, "File upload is required for verification.").optional(),
});

type BuyerFormValues = Partial<z.infer<typeof Step1BuyerSchema>> &
                       Partial<z.infer<typeof Step2BuyerSchema>>;

const buyerStepSchemas = [Step1BuyerSchema, Step2BuyerSchema];

// Styled File Input (re-declared here for completeness, ideally in its own component file)
interface FileInputProps extends React.InputHTMLAttributes<HTMLInputElement> {
  label: string;
  helperText?: string;
  currentFile?: File | null;
  onFileChange: (file: File | null) => void;
}

const StyledFileInput: React.FC<FileInputProps> = ({ label, helperText, currentFile, onFileChange, accept, ...props }) => {
  const fileInputRef = React.useRef<HTMLInputElement>(null);
  const [fileName, setFileName] = React.useState<string | null>(currentFile?.name || null);

  const handleButtonClick = () => {
    fileInputRef.current?.click();
  };

  const handleChange = (event: React.ChangeEvent<HTMLInputElement>) => {
    const file = event.target.files?.[0] || null;
    setFileName(file?.name || null);
    onFileChange(file);
  };

  return (
    <FormItem>
      <FormLabel>{label}</FormLabel>
      <div className="flex items-center space-x-2">
        <Button type="button" variant="outline" onClick={handleButtonClick}>
          <FileText className="mr-2 h-4 w-4" /> Choose File
        </Button>
        <input // Corrected type attribute for input
          type="file"
          ref={fileInputRef}
          className="hidden"
          onChange={handleChange}
          accept={accept}
          {...props}
        />
        {fileName && <span className="text-sm text-muted-foreground truncate max-w-[200px]">{fileName}</span>}
      </div>
      {helperText && <FormDescription>{helperText}</FormDescription>}
      <FormMessage />
    </FormItem>
  );
};


export default function BuyerOnboardingStepPage() {
  const router = useRouter();
  const params = useParams();
  const { toast } = useToast();
  const currentStep = parseInt(params.step as string, 10);
  const totalSteps = 2; // Only 2 steps for buyer now

  const [isLoading, setIsLoading] = React.useState(false);
  const [formData, setFormData] = React.useState<BuyerFormValues>(() => {
    if (typeof window !== 'undefined') {
      const savedData = sessionStorage.getItem('buyerOnboardingData');
      return savedData ? JSON.parse(savedData) : {};
    }
    return {};
  });

  // Ensure all form values are properly initialized to prevent controlled/uncontrolled issues
  const getDefaultValues = (data: BuyerFormValues): BuyerFormValues => {
    return {
      fullName: data.fullName || "",
      country: data.country || "",
      phoneNumber: data.phoneNumber || "",
      buyerPersonaType: data.buyerPersonaType || undefined,
      buyerPersonaOther: data.buyerPersonaOther || "",
      investmentFocusDescription: data.investmentFocusDescription || "",
      preferredInvestmentSize: data.preferredInvestmentSize || undefined,
      keyIndustriesOfInterest: data.keyIndustriesOfInterest || "",
      buyerIdentityFile: data.buyerIdentityFile || undefined,
    };
  };

  const currentSchema = buyerStepSchemas[currentStep - 1] || z.object({});
  const methods = useForm<BuyerFormValues>({
    resolver: zodResolver(currentSchema),
<<<<<<< HEAD
    defaultValues: getDefaultValues(formData),
=======
    defaultValues: formData,
>>>>>>> 5c4066d8
  });

  React.useEffect(() => {
    methods.reset(getDefaultValues(formData));
  }, [currentStep, formData, methods]);

<<<<<<< HEAD
  const watchedBuyerPersonaType = methods.watch("buyerPersonaType");

  const onSubmit = async (data: BuyerFormValues) => {
=======
  const onSubmit = (data: BuyerFormValues) => {
>>>>>>> 5c4066d8
    setIsLoading(true);
    const updatedData = { ...formData, ...data };
    setFormData(updatedData);

<<<<<<< HEAD
    try {
      if (currentStep === 1) {
        // Step 1: Update profile information
        await updateUserProfile({
          full_name: updatedData.fullName!,
          phone_number: updatedData.phoneNumber!,
          country: updatedData.country!,
          buyer_persona_type: updatedData.buyerPersonaType!,
          buyer_persona_other: updatedData.buyerPersonaOther,
          investment_focus_description: updatedData.investmentFocusDescription,
          preferred_investment_size: updatedData.preferredInvestmentSize,
          key_industries_of_interest: updatedData.keyIndustriesOfInterest,
        });

        // Update onboarding step
        await updateOnboardingStatus({
          step_completed: currentStep
        });

        if (typeof window !== 'undefined') {
          sessionStorage.setItem('buyerOnboardingData', JSON.stringify(updatedData));
        }

        toast({
          title: "Profile Updated",
          description: "Your profile information has been saved."
        });

        router.push(`/onboarding/buyer/${currentStep + 1}`);

      } else if (currentStep === 2) {
        // Step 2: Upload identity document and complete onboarding
        let documentUploaded = false;

        if (updatedData.buyerIdentityFile instanceof File) {
          await uploadOnboardingDocument(updatedData.buyerIdentityFile, 'identity');
          documentUploaded = true;
        }

        // Complete onboarding
        await updateOnboardingStatus({
          step_completed: currentStep,
          complete_onboarding: true,
          submitted_documents: {
            identity: documentUploaded
          }
        });

        toast({
          title: "Verification Submitted",
          description: "Your information is being reviewed. You now have access to the platform!"
        });

        sessionStorage.removeItem('buyerOnboardingData');
=======
    setTimeout(() => {
      setIsLoading(false);
      if (currentStep < totalSteps) {
        router.push(`/onboarding/buyer/${currentStep + 1}`);
      } else {
        console.log("Buyer Onboarding Submitted:", updatedData);
        toast({ title: "Verification Submitted", description: "Your information is being reviewed." });
>>>>>>> 5c4066d8
        router.push('/onboarding/buyer/success');
      }

    } catch (error) {
      const errorMessage = error instanceof Error ? error.message : 'An error occurred';
      toast({
        variant: "destructive",
        title: "Error",
        description: errorMessage
      });
    } finally {
      setIsLoading(false);
    }
  };

  const handlePrevious = () => {
    if (currentStep > 1) {
      router.push(`/onboarding/buyer/${currentStep - 1}`);
    }
  };

  const renderStepContent = () => {
    switch (currentStep) {
      case 1: // Welcome & Verification Info
        return (
          <>
            <CardHeader>
              <CardTitle className="font-heading flex items-center gap-2"><ShieldCheck className="h-7 w-7 text-primary" /> Verification Required</CardTitle>
              <CardDescription>To ensure a trusted marketplace and enable full access to detailed business information, please complete our simple verification process.</CardDescription>
            </CardHeader>
            <CardContent className="space-y-6">
<<<<<<< HEAD
              <FormField control={methods.control} name="fullName" render={({ field }) => (<FormItem><FormLabel>Full Name</FormLabel><FormControl><Input {...field} placeholder="Your Full Name" /></FormControl><FormMessage /></FormItem>)} />
              <FormField control={methods.control} name="country" render={({ field }) => (<FormItem><FormLabel>Country of Residence</FormLabel><Select onValueChange={field.onChange} defaultValue={field.value}><FormControl><SelectTrigger><SelectValue placeholder="Select country" /></SelectTrigger></FormControl><SelectContent>{asianCountries.map(c => <SelectItem key={c} value={c}>{c}</SelectItem>)}</SelectContent></Select><FormMessage /></FormItem>)} />
              <FormField control={methods.control} name="phoneNumber" render={({ field }) => (<FormItem><FormLabel>Phone Number</FormLabel><FormControl><Input {...field} placeholder="+65 1234 5678" /></FormControl><FormMessage /></FormItem>)} />

              <FormField control={methods.control} name="buyerPersonaType" render={({ field }) => (<FormItem><FormLabel>I am a/an: (Primary Role / Buyer Type)</FormLabel><Select onValueChange={field.onChange} value={field.value || ""}><FormControl><SelectTrigger><SelectValue placeholder="Select your primary role" /></SelectTrigger></FormControl><SelectContent>{BuyerPersonaTypes.map((type) => (<SelectItem key={type} value={type}>{type}</SelectItem>))}</SelectContent></Select><FormMessage /></FormItem>)} />
              {watchedBuyerPersonaType === "Other" && (<FormField control={methods.control} name="buyerPersonaOther" render={({ field }) => (<FormItem><FormLabel>Please Specify Role</FormLabel><FormControl><Input {...field} placeholder="Your specific role" /></FormControl><FormMessage /></FormItem>)} />)}

              <FormField control={methods.control} name="investmentFocusDescription" render={({ field }) => (<FormItem><FormLabel>Investment Focus or What You&apos;re Looking For</FormLabel><FormControl><Textarea {...field} rows={3} placeholder="e.g., SaaS businesses in Southeast Asia with $100k-$1M ARR." /></FormControl><FormMessage /></FormItem>)} />
              <FormField control={methods.control} name="preferredInvestmentSize" render={({ field }) => (<FormItem><FormLabel>Preferred Investment Size (Optional)</FormLabel><Select onValueChange={field.onChange} value={field.value || ""}><FormControl><SelectTrigger><SelectValue placeholder="Select preferred investment size" /></SelectTrigger></FormControl><SelectContent>{PreferredInvestmentSizes.map((size) => (<SelectItem key={size} value={size}>{size}</SelectItem>))}</SelectContent></Select><FormMessage /></FormItem>)} />
              <FormField control={methods.control} name="keyIndustriesOfInterest" render={({ field }) => (<FormItem><FormLabel>Key Industries of Interest (Optional)</FormLabel><FormControl><Textarea {...field} rows={2} placeholder="e.g., Technology, E-commerce, Healthcare" /></FormControl><FormMessage /></FormItem>)} />
=======
              <p className="text-muted-foreground">
                Welcome to Nobridge! As a buyer, verifying your identity is a key step to:
              </p>
              <ul className="list-disc list-inside space-y-2 text-muted-foreground pl-5">
                <li>Access detailed information and documents for verified business listings.</li>
                <li>Engage in secure, direct communication with verified sellers once a connection is facilitated.</li>
                <li>Build trust within the Nobridge community.</li>
              </ul>
              <p className="text-muted-foreground">
                The next step involves uploading a clear copy of your government-issued photo ID. This information is handled securely and is solely for verification purposes.
              </p>
              {/* No form fields needed here for this simplified step */}
>>>>>>> 5c4066d8
            </CardContent>
          </>
        );
      case 2: // Buyer Identity Verification
        return (
          <>
            <CardHeader>
              <CardTitle className="font-heading">Upload Identity Document</CardTitle>
              <CardDescription>Please upload a clear copy of your government-issued photo ID (e.g., Passport, National ID).</CardDescription>
            </CardHeader>
            <CardContent className="space-y-6">
              <FormField
                control={methods.control}
                name="buyerIdentityFile"
                render={({ field }) => (
                  <StyledFileInput
                    label="Upload Proof of Identity"
                    helperText="Max 5MB. Accepts: .jpg, .png, .pdf"
                    accept=".jpg, .jpeg, .png, .pdf"
                    currentFile={field.value instanceof File ? field.value : null}
                    onFileChange={(file) => field.onChange(file)}
                  />
                )}
              />
            </CardContent>
          </>
        );
      default:
        return <p>Invalid step.</p>;
    }
  };

  return (
    <FormProvider {...methods}>
      <form onSubmit={methods.handleSubmit(onSubmit)}>
        <Card className="bg-brand-white p-0">
          {renderStepContent()}
          <CardFooter className="flex justify-between pt-8 border-t mt-6 p-6 md:p-10">
            <Button type="button" variant="outline" onClick={handlePrevious} disabled={currentStep === 1 || isLoading}>
              <ArrowLeft className="mr-2 h-4 w-4" /> Previous
            </Button>
            <Button type="submit" disabled={isLoading} className="bg-brand-dark-blue text-brand-white hover:bg-brand-dark-blue/90">
              {isLoading && <Loader2 className="mr-2 h-4 w-4 animate-spin" />}
              {currentStep < totalSteps ? 'Proceed to Document Upload' : 'Submit for Verification'}
              {currentStep < totalSteps && <ArrowRight className="ml-2 h-4 w-4" />}
              {currentStep === totalSteps && <CheckCircle className="ml-2 h-4 w-4" />}
            </Button>
          </CardFooter>
        </Card>
      </form>
    </FormProvider>
  );
}<|MERGE_RESOLUTION|>--- conflicted
+++ resolved
@@ -10,12 +10,7 @@
 import { Form, FormControl, FormField, FormItem, FormLabel, FormMessage, FormDescription } from '@/components/ui/form';
 // Input, Textarea, Select not needed for the simplified Step 1
 import { useToast } from '@/hooks/use-toast';
-<<<<<<< HEAD
-import { ArrowLeft, ArrowRight, CheckCircle, FileText, Loader2 } from 'lucide-react';
-import { updateUserProfile, updateOnboardingStatus, uploadOnboardingDocument } from '@/hooks/use-current-user';
-=======
 import { ArrowLeft, ArrowRight, CheckCircle, FileText, Loader2, ShieldCheck } from 'lucide-react';
->>>>>>> 5c4066d8
 
 // --- Schemas ---
 // Step 1: Simplified - Welcome/Information about verification
@@ -114,29 +109,18 @@
   const currentSchema = buyerStepSchemas[currentStep - 1] || z.object({});
   const methods = useForm<BuyerFormValues>({
     resolver: zodResolver(currentSchema),
-<<<<<<< HEAD
-    defaultValues: getDefaultValues(formData),
-=======
     defaultValues: formData,
->>>>>>> 5c4066d8
   });
 
   React.useEffect(() => {
     methods.reset(getDefaultValues(formData));
   }, [currentStep, formData, methods]);
 
-<<<<<<< HEAD
-  const watchedBuyerPersonaType = methods.watch("buyerPersonaType");
-
   const onSubmit = async (data: BuyerFormValues) => {
-=======
-  const onSubmit = (data: BuyerFormValues) => {
->>>>>>> 5c4066d8
     setIsLoading(true);
     const updatedData = { ...formData, ...data };
     setFormData(updatedData);
 
-<<<<<<< HEAD
     try {
       if (currentStep === 1) {
         // Step 1: Update profile information
@@ -160,38 +144,6 @@
           sessionStorage.setItem('buyerOnboardingData', JSON.stringify(updatedData));
         }
 
-        toast({
-          title: "Profile Updated",
-          description: "Your profile information has been saved."
-        });
-
-        router.push(`/onboarding/buyer/${currentStep + 1}`);
-
-      } else if (currentStep === 2) {
-        // Step 2: Upload identity document and complete onboarding
-        let documentUploaded = false;
-
-        if (updatedData.buyerIdentityFile instanceof File) {
-          await uploadOnboardingDocument(updatedData.buyerIdentityFile, 'identity');
-          documentUploaded = true;
-        }
-
-        // Complete onboarding
-        await updateOnboardingStatus({
-          step_completed: currentStep,
-          complete_onboarding: true,
-          submitted_documents: {
-            identity: documentUploaded
-          }
-        });
-
-        toast({
-          title: "Verification Submitted",
-          description: "Your information is being reviewed. You now have access to the platform!"
-        });
-
-        sessionStorage.removeItem('buyerOnboardingData');
-=======
     setTimeout(() => {
       setIsLoading(false);
       if (currentStep < totalSteps) {
@@ -199,7 +151,7 @@
       } else {
         console.log("Buyer Onboarding Submitted:", updatedData);
         toast({ title: "Verification Submitted", description: "Your information is being reviewed." });
->>>>>>> 5c4066d8
+        sessionStorage.removeItem('buyerOnboardingData');
         router.push('/onboarding/buyer/success');
       }
 
@@ -231,7 +183,6 @@
               <CardDescription>To ensure a trusted marketplace and enable full access to detailed business information, please complete our simple verification process.</CardDescription>
             </CardHeader>
             <CardContent className="space-y-6">
-<<<<<<< HEAD
               <FormField control={methods.control} name="fullName" render={({ field }) => (<FormItem><FormLabel>Full Name</FormLabel><FormControl><Input {...field} placeholder="Your Full Name" /></FormControl><FormMessage /></FormItem>)} />
               <FormField control={methods.control} name="country" render={({ field }) => (<FormItem><FormLabel>Country of Residence</FormLabel><Select onValueChange={field.onChange} defaultValue={field.value}><FormControl><SelectTrigger><SelectValue placeholder="Select country" /></SelectTrigger></FormControl><SelectContent>{asianCountries.map(c => <SelectItem key={c} value={c}>{c}</SelectItem>)}</SelectContent></Select><FormMessage /></FormItem>)} />
               <FormField control={methods.control} name="phoneNumber" render={({ field }) => (<FormItem><FormLabel>Phone Number</FormLabel><FormControl><Input {...field} placeholder="+65 1234 5678" /></FormControl><FormMessage /></FormItem>)} />
@@ -242,7 +193,6 @@
               <FormField control={methods.control} name="investmentFocusDescription" render={({ field }) => (<FormItem><FormLabel>Investment Focus or What You&apos;re Looking For</FormLabel><FormControl><Textarea {...field} rows={3} placeholder="e.g., SaaS businesses in Southeast Asia with $100k-$1M ARR." /></FormControl><FormMessage /></FormItem>)} />
               <FormField control={methods.control} name="preferredInvestmentSize" render={({ field }) => (<FormItem><FormLabel>Preferred Investment Size (Optional)</FormLabel><Select onValueChange={field.onChange} value={field.value || ""}><FormControl><SelectTrigger><SelectValue placeholder="Select preferred investment size" /></SelectTrigger></FormControl><SelectContent>{PreferredInvestmentSizes.map((size) => (<SelectItem key={size} value={size}>{size}</SelectItem>))}</SelectContent></Select><FormMessage /></FormItem>)} />
               <FormField control={methods.control} name="keyIndustriesOfInterest" render={({ field }) => (<FormItem><FormLabel>Key Industries of Interest (Optional)</FormLabel><FormControl><Textarea {...field} rows={2} placeholder="e.g., Technology, E-commerce, Healthcare" /></FormControl><FormMessage /></FormItem>)} />
-=======
               <p className="text-muted-foreground">
                 Welcome to Nobridge! As a buyer, verifying your identity is a key step to:
               </p>
@@ -255,7 +205,6 @@
                 The next step involves uploading a clear copy of your government-issued photo ID. This information is handled securely and is solely for verification purposes.
               </p>
               {/* No form fields needed here for this simplified step */}
->>>>>>> 5c4066d8
             </CardContent>
           </>
         );
