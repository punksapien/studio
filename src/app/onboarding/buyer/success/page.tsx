'use client';

import * as React from 'react';
import { Button } from '@/components/ui/button';
import { Card, CardContent, CardDescription, CardHeader, CardTitle } from '@/components/ui/card';
import Link from 'next/link';
<<<<<<< HEAD
import { CheckCircle2, LayoutDashboard, Search, Mail, FileCheck, Send, Loader2 } from 'lucide-react';
import { useCurrentUser, updateOnboardingStatus, sendVerificationRequestEmail } from '@/hooks/use-current-user';
import { useToast } from '@/hooks/use-toast';

export default function BuyerOnboardingSuccessPage() {
  const [buyerName, setBuyerName] = React.useState<string | null>(null);
  const [isLoading, setIsLoading] = React.useState(true);
  const [isEmailSending, setIsEmailSending] = React.useState(false);
  const [emailSent, setEmailSent] = React.useState(false);
  const { profile, loading } = useCurrentUser();
  const { toast } = useToast();

  React.useEffect(() => {
    const ensureOnboardingComplete = async () => {
      if (loading) return;

      try {
        // Ensure onboarding is marked as complete
        if (profile && !profile.is_onboarding_completed) {
          await updateOnboardingStatus({
            complete_onboarding: true
          });
        }

        // Get saved data for display
        if (typeof window !== 'undefined') {
          const savedDataRaw = sessionStorage.getItem('buyerOnboardingData');
          if (savedDataRaw) {
            const savedData = JSON.parse(savedDataRaw);
            setBuyerName(savedData.fullName || profile?.full_name || 'Buyer');
          } else {
            setBuyerName(profile?.full_name || 'Buyer');
          }
          sessionStorage.removeItem('buyerOnboardingData');
        }

        setIsLoading(false);
      } catch (error) {
        console.error('Error ensuring onboarding completion:', error);
        toast({
          variant: "destructive",
          title: "Error",
          description: "There was an issue completing your onboarding. Please contact support."
        });
        setIsLoading(false);
      }
    };

    ensureOnboardingComplete();
  }, [profile, loading, toast]);

  const handleSendVerificationEmail = async () => {
    setIsEmailSending(true);
    try {
      await sendVerificationRequestEmail();
      setEmailSent(true);
      toast({
        title: "Verification Email Sent!",
        description: "We've sent you an email with verification details and a priority request link.",
      });
    } catch (error) {
      console.error('Error sending verification email:', error);
      toast({
        variant: "destructive",
        title: "Email Send Failed",
        description: error instanceof Error ? error.message : "Failed to send verification email. Please try again."
      });
    } finally {
      setIsEmailSending(false);
    }
  };

  if (loading || isLoading) {
    return (
      <div className="flex items-center justify-center min-h-screen">
        <div className="animate-spin rounded-full h-12 w-12 border-b-2 border-primary"></div>
      </div>
    );
  }

  return (
    <div className="max-w-2xl mx-auto">
      <Card className="text-center p-8">
        <CardHeader>
          <CheckCircle2 className="mx-auto h-16 w-16 text-green-500 mb-6" />
          <CardTitle className="text-2xl font-semibold text-brand-dark-blue mb-3 font-heading">
            Onboarding Complete, {buyerName}!
          </CardTitle>
          <CardDescription className="text-lg">
            Your buyer verification has been successfully submitted.
          </CardDescription>
        </CardHeader>
        <CardContent className="space-y-6">
          <div className="bg-blue-50 border border-blue-200 rounded-lg p-6">
            <div className="flex items-center gap-3 mb-3">
              <FileCheck className="h-6 w-6 text-blue-600" />
              <h3 className="font-semibold text-blue-900">What's Next?</h3>
            </div>
            <p className="text-blue-800 mb-4">
              Our team will review your verification documents within 1-2 business days. Once approved, you'll gain access to:
            </p>
            <ul className="text-left text-blue-800 space-y-2">
              <li>• Detailed business information and documents for verified listings</li>
              <li>• Direct communication with verified sellers</li>
              <li>• Advanced search and filtering features</li>
            </ul>
          </div>

          <div className="bg-green-50 border border-green-200 rounded-lg p-6">
            <div className="flex items-center gap-3 mb-3">
              <Mail className="h-6 w-6 text-green-600" />
              <h3 className="font-semibold text-green-900">Get Verified Faster</h3>
            </div>
            <p className="text-green-800 mb-4">
              Want to expedite your verification? We can send you an email with priority verification options and direct admin contact.
            </p>
            <div className="text-center">
              <Button
                onClick={handleSendVerificationEmail}
                disabled={isEmailSending || emailSent}
                className="bg-green-600 hover:bg-green-700 text-white"
              >
                {isEmailSending && <Loader2 className="mr-2 h-4 w-4 animate-spin" />}
                {emailSent ? <CheckCircle2 className="mr-2 h-4 w-4" /> : <Send className="mr-2 h-4 w-4" />}
                {emailSent ? 'Verification Email Sent!' : isEmailSending ? 'Sending Email...' : 'Send Verification Details'}
              </Button>
            </div>
          </div>

          <p className="text-muted-foreground">
            In the meantime, you can browse public listings and explore your buyer dashboard.
          </p>

          <div className="flex flex-col sm:flex-row justify-center gap-4 pt-4">
=======
import { CheckCircle2, LayoutDashboard, Search } from 'lucide-react';
import { useCurrentUser } from '@/hooks/use-current-user'; // Assuming this hook can provide user's name

export default function BuyerOnboardingSuccessPage() {
  const { profile } = useCurrentUser(); // Fetch current user's profile
  const [buyerName, setBuyerName] = React.useState<string | null>(profile?.full_name || null);

  React.useEffect(() => {
    if (profile?.full_name) {
      setBuyerName(profile.full_name);
    }
    // Clear session storage for buyer onboarding data
    if (typeof window !== 'undefined') {
      sessionStorage.removeItem('buyerOnboardingData');
    }
  }, [profile]);
  
  return (
    <div className="text-center">
        <CheckCircle2 className="mx-auto h-16 w-16 text-green-500 mb-6" />
        <h2 className="text-2xl font-semibold text-brand-dark-blue mb-3 font-heading">
            Thank You, {buyerName || 'Buyer'}!
        </h2>
        <p className="text-muted-foreground mb-6">
            Your verification information has been successfully submitted. Our team will review it within 1-2 business days.
            You will be notified of your verification status via email and on your dashboard.
        </p>
        <p className="text-muted-foreground mb-8">
            Once verified, you'll gain full access to detailed business information and secure communication channels.
            In the meantime, you can explore anonymous listings in our marketplace or visit your dashboard.
        </p>
        <div className="flex flex-col sm:flex-row justify-center gap-4">
>>>>>>> 0c2803b5
            <Button asChild size="lg" className="bg-brand-dark-blue text-brand-white hover:bg-brand-dark-blue/90">
              <Link href="/dashboard">
                <LayoutDashboard className="mr-2 h-5 w-5" /> Go to Buyer Dashboard
              </Link>
            </Button>
            <Button variant="outline" size="lg" asChild>
              <Link href="/marketplace">
                <Search className="mr-2 h-5 w-5" /> Browse Marketplace
              </Link>
            </Button>
<<<<<<< HEAD
          </div>
        </CardContent>
      </Card>
=======
        </div>
        <p className="text-xs text-muted-foreground mt-8">
            If you have any urgent questions, please <Link href="/contact" className="underline hover:text-primary">contact our support team</Link>.
        </p>
>>>>>>> 0c2803b5
    </div>
  );
}<|MERGE_RESOLUTION|>--- conflicted
+++ resolved
@@ -4,7 +4,6 @@
 import { Button } from '@/components/ui/button';
 import { Card, CardContent, CardDescription, CardHeader, CardTitle } from '@/components/ui/card';
 import Link from 'next/link';
-<<<<<<< HEAD
 import { CheckCircle2, LayoutDashboard, Search, Mail, FileCheck, Send, Loader2 } from 'lucide-react';
 import { useCurrentUser, updateOnboardingStatus, sendVerificationRequestEmail } from '@/hooks/use-current-user';
 import { useToast } from '@/hooks/use-toast';
@@ -91,7 +90,7 @@
         <CardHeader>
           <CheckCircle2 className="mx-auto h-16 w-16 text-green-500 mb-6" />
           <CardTitle className="text-2xl font-semibold text-brand-dark-blue mb-3 font-heading">
-            Onboarding Complete, {buyerName}!
+            Thank You, {buyerName}!
           </CardTitle>
           <CardDescription className="text-lg">
             Your buyer verification has been successfully submitted.
@@ -107,9 +106,10 @@
               Our team will review your verification documents within 1-2 business days. Once approved, you'll gain access to:
             </p>
             <ul className="text-left text-blue-800 space-y-2">
-              <li>• Detailed business information and documents for verified listings</li>
+              <li>• Detailed business information and financials</li>
               <li>• Direct communication with verified sellers</li>
-              <li>• Advanced search and filtering features</li>
+              <li>• Priority access to new listings</li>
+              <li>• Advanced search and filtering options</li>
             </ul>
           </div>
 
@@ -135,44 +135,10 @@
           </div>
 
           <p className="text-muted-foreground">
-            In the meantime, you can browse public listings and explore your buyer dashboard.
+            In the meantime, you can continue browsing anonymous listings or explore your buyer dashboard.
           </p>
 
           <div className="flex flex-col sm:flex-row justify-center gap-4 pt-4">
-=======
-import { CheckCircle2, LayoutDashboard, Search } from 'lucide-react';
-import { useCurrentUser } from '@/hooks/use-current-user'; // Assuming this hook can provide user's name
-
-export default function BuyerOnboardingSuccessPage() {
-  const { profile } = useCurrentUser(); // Fetch current user's profile
-  const [buyerName, setBuyerName] = React.useState<string | null>(profile?.full_name || null);
-
-  React.useEffect(() => {
-    if (profile?.full_name) {
-      setBuyerName(profile.full_name);
-    }
-    // Clear session storage for buyer onboarding data
-    if (typeof window !== 'undefined') {
-      sessionStorage.removeItem('buyerOnboardingData');
-    }
-  }, [profile]);
-  
-  return (
-    <div className="text-center">
-        <CheckCircle2 className="mx-auto h-16 w-16 text-green-500 mb-6" />
-        <h2 className="text-2xl font-semibold text-brand-dark-blue mb-3 font-heading">
-            Thank You, {buyerName || 'Buyer'}!
-        </h2>
-        <p className="text-muted-foreground mb-6">
-            Your verification information has been successfully submitted. Our team will review it within 1-2 business days.
-            You will be notified of your verification status via email and on your dashboard.
-        </p>
-        <p className="text-muted-foreground mb-8">
-            Once verified, you'll gain full access to detailed business information and secure communication channels.
-            In the meantime, you can explore anonymous listings in our marketplace or visit your dashboard.
-        </p>
-        <div className="flex flex-col sm:flex-row justify-center gap-4">
->>>>>>> 0c2803b5
             <Button asChild size="lg" className="bg-brand-dark-blue text-brand-white hover:bg-brand-dark-blue/90">
               <Link href="/dashboard">
                 <LayoutDashboard className="mr-2 h-5 w-5" /> Go to Buyer Dashboard
@@ -183,16 +149,9 @@
                 <Search className="mr-2 h-5 w-5" /> Browse Marketplace
               </Link>
             </Button>
-<<<<<<< HEAD
           </div>
         </CardContent>
       </Card>
-=======
-        </div>
-        <p className="text-xs text-muted-foreground mt-8">
-            If you have any urgent questions, please <Link href="/contact" className="underline hover:text-primary">contact our support team</Link>.
-        </p>
->>>>>>> 0c2803b5
     </div>
   );
 }