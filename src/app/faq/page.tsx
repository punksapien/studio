--- conflicted
+++ resolved
@@ -7,28 +7,12 @@
 import { Card, CardContent, CardHeader, CardTitle, CardDescription } from "@/components/ui/card";
 import { Button } from "@/components/ui/button";
 import Link from "next/link";
-<<<<<<< HEAD
 import { Briefcase, Search, Users, Info, ShieldCheck, MessageSquare } from "lucide-react"; // Kept some relevant icons
-=======
-import { Mail } from "lucide-react";
-import { Phone } from "lucide-react";
-import { Search } from "lucide-react";
-import { ShieldCheck } from "lucide-react";
-import { Briefcase } from "lucide-react";
-import { DollarSign } from "lucide-react";
-import { Users } from "lucide-react";
-import { InfoIcon } from "lucide-react";
->>>>>>> ece2707e
 
 const sellerFAQs = [
   {
-<<<<<<< HEAD
     sectionTitle: "General & Getting Started",
     icon: <Info className="h-5 w-5 mr-2 text-primary" />,
-=======
-    category: "General",
-    icon: <InfoIcon className="h-5 w-5 mr-2 text-primary" />,
->>>>>>> ece2707e
     questions: [
       {
         q: "What is Nobridge?",
@@ -244,7 +228,7 @@
           </CardDescription>
         </CardHeader>
         <CardContent className="max-w-3xl mx-auto space-y-12">
-          
+
           {/* Seller FAQs */}
           <div>
             <div className="flex items-center mb-6">
