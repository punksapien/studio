--- conflicted
+++ resolved
@@ -1,4 +1,3 @@
-
 import { createServerClient, type CookieOptions } from '@supabase/ssr'
 import { NextResponse } from 'next/server'
 import type { NextRequest } from 'next/server'
@@ -10,114 +9,8 @@
   onboarding_step_completed: number | null; // Can be null if not started
 }
 
-<<<<<<< HEAD
-// This is a basic pass-through middleware.
-// If Clerk was the only reason for this middleware,
-// and no other global request processing is needed,
-// this file could potentially be removed, or you can add other middleware logic here.
-export async function middleware(req: NextRequest) {
-  const pathname = req.nextUrl.pathname
-  const startTime = Date.now()
-
-  // 🚨 DEBUG: Add this to see if middleware is running at all
-  console.log(`🔥 [MIDDLEWARE DEBUG] Called for: ${pathname}`)
-
-  // Early return for static assets and public pages
-  const shouldSkip = shouldSkipMiddleware(pathname)
-  console.log(`🔥 [MIDDLEWARE DEBUG] Should skip ${pathname}: ${shouldSkip}`)
-
-  if (shouldSkip) {
-    console.log(`🔥 [MIDDLEWARE DEBUG] Skipping: ${pathname}`)
-    return NextResponse.next()
-  }
-
-  console.log(`🔥 [MIDDLEWARE DEBUG] Processing: ${pathname}`)
-
-  let response = NextResponse.next({
-    request: { headers: req.headers }
-  })
-
-  try {
-    // Create Supabase client with proper error handling
-    const supabase = createSupabaseClient(req, response)
-
-    // Get authentication state with multiple fallback methods
-    const authResult = await getAuthenticationState(supabase, req)
-
-    // Log authentication state for debugging
-    logAuthState(pathname, authResult, Date.now() - startTime)
-
-    // Handle different route types based on authentication state
-    if (pathname.startsWith('/auth/')) {
-      return handleAuthRoutes(req, response, authResult)
-    }
-
-    if (pathname.startsWith('/onboarding/')) {
-      return handleOnboardingRoutes(req, response, authResult)
-    }
-
-    if (pathname.startsWith('/api/')) {
-      return handleApiRoutes(req, response, authResult)
-    }
-
-    const protectedRoutes = ['/dashboard', '/seller-dashboard', '/admin']
-    if (protectedRoutes.some(route => pathname.startsWith(route))) {
-      return handleProtectedRoutes(req, response, authResult)
-    }
-
-    return response
-
-  } catch (error) {
-    console.error(`[Middleware] Critical error on ${pathname}:`, error)
-
-    // Graceful degradation: don't block requests but log errors
-    const protectedRoutes = ['/dashboard', '/seller-dashboard', '/admin']
-    if (protectedRoutes.some(route => pathname.startsWith(route))) {
-      // Only redirect to login for protected routes on error
-      return NextResponse.redirect(new URL('/auth/login?error=auth_failed', req.url))
-    }
-
-    return NextResponse.next()
-  }
-}
-
-function shouldSkipMiddleware(pathname: string): boolean {
-  const skipPatterns = [
-    '/_next/',
-    '/favicon.ico',
-    '/api/test', // Allow test endpoint
-    '/',
-    '/marketplace',
-    '/about',
-    '/contact',
-    '/pricing',
-    '/how-'
-  ]
-
-  // Check each pattern
-  for (const pattern of skipPatterns) {
-    if (pathname.startsWith(pattern)) {
-      console.log(`🔥 [MIDDLEWARE DEBUG] Skip pattern "${pattern}" matches ${pathname}`)
-      return true
-    }
-  }
-
-  // Check for file extensions
-  if (pathname.includes('.')) {
-    console.log(`🔥 [MIDDLEWARE DEBUG] File extension detected in ${pathname}`)
-    return true
-  }
-
-  console.log(`🔥 [MIDDLEWARE DEBUG] No skip pattern matches ${pathname}`)
-  return false
-}
-
-function createSupabaseClient(req: NextRequest, response: NextResponse) {
-  return createServerClient(
-=======
 async function getSupabaseUserAndProfile(req: NextRequest, res: NextResponse) {
   const supabase = createServerClient(
->>>>>>> 0c2803b5
     process.env.NEXT_PUBLIC_SUPABASE_URL!,
     process.env.NEXT_PUBLIC_SUPABASE_ANON_KEY!,
     {
@@ -148,12 +41,12 @@
     .select('id, role, is_onboarding_completed, onboarding_step_completed')
     .eq('id', user.id)
     .single<UserProfile>();
-  
+
   if (profileError && profileError.code !== 'PGRST116') { // PGRST116: No rows found
     console.warn(`[Middleware] Profile fetch failed for user ${user.id}:`, profileError.message);
     return { user, profile: null, error: `Profile fetch failed: ${profileError.message}` };
   }
-  
+
   return { user, profile: profile || null, error: null };
 }
 
@@ -162,13 +55,14 @@
   const pathname = req.nextUrl.pathname;
 
   const publicPaths = [
-    '/', '/auth/login', '/auth/register', '/auth/forgot-password', '/auth/update-password',
+    '/auth/login', '/auth/register', '/auth/forgot-password', '/auth/update-password',
     '/auth/verify-otp', '/auth/callback', '/auth/verification-error', '/auth/verification-success',
     '/marketplace', '/about', '/contact', '/pricing', '/terms', '/privacy',
     '/api/test', '/api/auth/create-profile' // Allow create-profile API for signup process
   ];
 
-  const isPublicPath = publicPaths.some(path => pathname === path || (path.endsWith('/') && pathname.startsWith(path))) ||
+  const isPublicPath = publicPaths.includes(pathname) ||
+                       pathname === '/' || // Handle root path separately
                        pathname.startsWith('/listings/') || // Public listing detail pages
                        pathname.startsWith('/_next/') || // Next.js internals
                        pathname.startsWith('/assets/') || // Static assets
@@ -177,7 +71,7 @@
   if (isPublicPath && !pathname.startsWith('/auth/')) {
     return res;
   }
-  
+
   const { user, profile, error: authError } = await getSupabaseUserAndProfile(req, res);
 
   // Handle auth pages
